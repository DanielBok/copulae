--- conflicted
+++ resolved
@@ -44,21 +44,12 @@
 
     return_std: bool, optional
          If True then the standard deviation is also returned. By default only the correlation matrix is returned.
-<<<<<<< HEAD
 
     Returns
     -------
     corr: (N, N) ndarray
         Correlation matrix
 
-=======
-
-    Returns
-    -------
-    corr: (N, N) ndarray
-        Correlation matrix
-
->>>>>>> cc73fd5c
     std: (1, N) ndarray
         Standard deviation
     """
@@ -79,7 +70,6 @@
     ----------
     M: (N, N) ndarray
         Matrix to be tested for positive semi-definiteness
-<<<<<<< HEAD
 
     strict: bool
         If True, tests for posotive definiteness
@@ -94,8 +84,6 @@
     """
     if isinstance(M, (int, float)):
         return M >= 0
-=======
->>>>>>> cc73fd5c
 
     strict: bool
         If True, tests for posotive definiteness
