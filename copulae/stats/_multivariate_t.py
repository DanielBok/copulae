--- conflicted
+++ resolved
@@ -16,11 +16,6 @@
     @classmethod
     def cdf(cls, x: Numeric, mean: Numeric = None, cov: Numeric = 1, df: float = None):
         # TODO implement CDF
-<<<<<<< HEAD
-
-=======
-        raise NotImplementedError
->>>>>>> cc73fd5c
         # dim, mean, cov, df = cls._process_parameters(None, mean, cov, df)
         # x = cls._process_input(x, dim)
         #
@@ -204,11 +199,7 @@
         else:
             raise ValueError(f"Unknown centrality type {type_}. Use one of 'Kshirsagar', 'shifted'")
 
-<<<<<<< HEAD
         return float(r) if r.size == 1 else np.asarray(r)
-=======
-        return np.asarray(r, dtype=float)
->>>>>>> cc73fd5c
 
     @staticmethod
     def _process_input(x: Numeric, dim: int):
@@ -246,7 +237,6 @@
         if mean.shape[0] != dim or mean.ndim != 1:
             raise ValueError("Array 'mean' must be a vector of length %d." % dim)
 
-<<<<<<< HEAD
         if not is_psd(cov):
             raise ValueError("Matrix 'cov' must be positive semi-definite")
 
@@ -254,13 +244,5 @@
             df = 4.6692  # Random Feigenbaum Number
         elif df <= 0:
             raise ValueError("Degrees of freedom 'df' must be greater than 0")
-=======
-        if not _is_psd(cov):
-            raise ValueError("Matrix 'cov' must be positive semi-definite")
-
-        if df <= 0:
-            raise ValueError("Degrees of freedom 'df' must be greater than 0")
-        elif df is None:
-            df = 4.6692  # In honour of Feigenbaum
->>>>>>> cc73fd5c
+
         return dim, mean, cov, df